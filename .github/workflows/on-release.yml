--- conflicted
+++ resolved
@@ -2,11 +2,7 @@
 on:
   push:
     branches:
-<<<<<<< HEAD
       - chore/releaseFlow
-=======
-      - main
->>>>>>> ced810af
   workflow_dispatch: {}
 jobs:
   publish:
@@ -16,29 +12,18 @@
     - name: "Checkout"
       uses: actions/checkout@v2
       with:
-<<<<<<< HEAD
         token: ${{ secrets.GH_PUBLISH_TOKEN }}
-=======
->>>>>>> ced810af
         fetch-depth: 0
 
     - name: "Use NodeJS 14"
       uses: actions/setup-node@v2
       with:
         node-version: '14'
-<<<<<<< HEAD
-
-    - name: "Setup npm"
-      run: |
-        npm set "//registry.npmjs.org/:_authToken=${{ secrets.NPM_TOKEN }}"
-
-=======
   
     - name: "Setup npm"
       run: |
         npm set "//registry.npmjs.org/:_authToken=${{ secrets.NPM_TOKEN }}"
         
->>>>>>> ced810af
     - name: Install packages
       run: |
         npm ci
@@ -49,18 +34,11 @@
       run: npm run lerna-test
     - name: "Version and publish"
       env:
-<<<<<<< HEAD
         GH_TOKEN: ${{ secrets.GH_PUBLISH_TOKEN }}
       run: |
         git config --global user.name 'github-actions[bot]'
         git config --global user.email 'github-actions[bot]@users.noreply.github.com'
         git remote set-url origin https://x-access-token:${GH_TOKEN}@github.com/$GITHUB_REPOSITORY
-=======
-        GH_TOKEN: ${{ secrets.GITHUB_TOKEN }}
-      run: |
-        git config user.name "${{ github.actor }}"
-        git config user.email "${{ github.actor}}@users.noreply.github.com"
->>>>>>> ced810af
 
         if [ ${{ github.base_ref }} = main ]; then
           npx lerna version --conventional-commits --create-release github --yes
