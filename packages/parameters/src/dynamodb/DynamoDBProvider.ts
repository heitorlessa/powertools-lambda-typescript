import { BaseProvider } from '../base/BaseProvider.js';
import {
  DynamoDBClient,
  GetItemCommand,
  paginateQuery,
} from '@aws-sdk/client-dynamodb';
import { marshall, unmarshall } from '@aws-sdk/util-dynamodb';
import type {
  DynamoDBProviderOptions,
  DynamoDBGetOptions,
  DynamoDBGetMultipleOptions,
  DynamoDBGetOutput,
  DynamoDBGetMultipleOutput,
} from '../types/DynamoDBProvider.js';
import type {
  GetItemCommandInput,
  QueryCommandInput,
} from '@aws-sdk/client-dynamodb';
import type { PaginationConfiguration } from '@aws-sdk/types';
<<<<<<< HEAD
import type { JSONValue } from '@aws-lambda-powertools/commons';
=======
import type { JSONValue } from '@aws-lambda-powertools/commons/types';
>>>>>>> 3a072aa0

/**
 * ## Intro
 * The Parameters utility provides a DynamoDBProvider that allows to retrieve values from Amazon DynamoDB.
 *
 * ## Getting started
 *
 * This utility supports AWS SDK v3 for JavaScript only (`@aws-sdk/client-dynamodb` and `@aws-sdk/util-dynamodb`). This allows the utility to be modular, and you to install only
 * the SDK packages you need and keep your bundle size small.
 *
 * ## Basic usage
 *
 * Retrieve a value from DynamoDB:
 *
 * @example
 * ```typescript
 * import { DynamoDBProvider } from '@aws-lambda-powertools/parameters/dynamodb';
 *
 * const tableProvider = new DynamoDBProvider({
 *   tableName: 'my-table',
 * });
 *
 * export const handler = async (): Promise<void> => {
 *   // Retrieve a value from DynamoDB
 *   const value = await tableProvider.get('my-value-key');
 * };
 * ```
 *
 * You can also retrieve multiple values at once:
 *
 * @example
 * ```typescript
 * import { DynamoDBProvider } from '@aws-lambda-powertools/parameters/dynamodb';
 *
 * const tableProvider = new DynamoDBProvider({
 *   tableName: 'my-table',
 * });
 *
 * export const handler = async (): Promise<void> => {
 *  // Retrieve multiple values from DynamoDB
 *  const values = await tableProvider.getMultiple('my-values-path');
 * };
 * ```
 *
 * ## Advanced usage
 *
 * ### Caching
 *
 * By default, the provider will cache parameters retrieved in-memory for 5 seconds.
 * You can adjust how long values should be kept in cache by using the `maxAge` parameter.
 *
 * @example
 * ```typescript
 * import { DynamoDBProvider } from '@aws-lambda-powertools/parameters/dynamodb';
 *
 * const tableProvider = new DynamoDBProvider({
 *   tableName: 'my-table',
 * });
 *
 * export const handler = async (): Promise<void> => {
 *   // Retrieve a value and cache it for 10 seconds
 *   const value = await tableProvider.get('my-value-key', { maxAge: 10 });
 *   // Retrieve multiple values and cache them for 20 seconds
 *   const values = await tableProvider.getMultiple('my-values-path', { maxAge: 20 });
 * };
 * ```
 *
 * If instead you'd like to always ensure you fetch the latest parameter from the store regardless if already available in cache, use the `forceFetch` parameter.
 *
 * @example
 * ```typescript
 * import { DynamoDBProvider } from '@aws-lambda-powertools/parameters/dynamodb';
 *
 * const tableProvider = new DynamoDBProvider({
 *   tableName: 'my-table',
 * });
 *
 * export const handler = async (): Promise<void> => {
 *   // Retrieve a value and skip cache
 *   const value = await tableProvider.get('my-value-key', { forceFetch: true });
 *   // Retrieve multiple values and skip cache
 *   const values = await tableProvider.getMultiple('my-values-path', { forceFetch: true });
 * };
 * ```
 *
 * ### Transformations
 *
 * For values stored as JSON you can use the transform argument for deserialization. This will return a JavaScript object instead of a string.
 *
 * @example
 * ```typescript
 * import { DynamoDBProvider } from '@aws-lambda-powertools/parameters/dynamodb';
 *
 * const tableProvider = new DynamoDBProvider({
 *   tableName: 'my-table',
 * });
 *
 * export const handler = async (): Promise<void> => {
 *   // Retrieve a value and parse it as JSON
 *   const value = await tableProvider.get('my-value-key', { transform: 'json' });
 *   // Retrieve multiple values and parse them as JSON
 *   const values = await tableProvider.getMultiple('my-values-path', { transform: 'json' });
 * };
 * ```
 *
 * For values that are instead stored as base64-encoded binary data, you can use the transform argument set to `binary` for decoding. This will return a decoded string.
 *
 * @example
 * ```typescript
 * import { DynamoDBProvider } from '@aws-lambda-powertools/parameters/dynamodb';
 *
 * const tableProvider = new DynamoDBProvider({
 *   tableName: 'my-table',
 * });
 *
 * export const handler = async (): Promise<void> => {
 *   // Retrieve a base64-encoded string and decode it
 *   const value = await tableProvider.get('my-value-key', { transform: 'binary' });
 *   // Retrieve multiple base64-encoded strings and decode them
 *   const values = await tableProvider.getMultiple('my-values-path', { transform: 'binary' });
 * };
 * ```
 *
 * When retrieving multiple values, you can also use the `transform` argument set to `auto` to let the provider automatically detect the type of transformation to apply.
 * The provider will use the suffix of the sort key (`sk`) to determine the transformation to apply. For example, if the sort key is `my-value-key.json`, the provider will
 * automatically parse the value as JSON. Likewise, if the sort key is `my-value-key.binary`, the provider will automatically decode the value as base64-encoded binary data.
 *
 * @example
 * ```typescript
 * import { DynamoDBProvider } from '@aws-lambda-powertools/parameters/dynamodb';
 *
 * const tableProvider = new DynamoDBProvider({
 *   tableName: 'my-table',
 * });
 *
 * export const handler = async (): Promise<void> => {
 *   // Retrieve multiple values and automatically detect the transformation to apply
 *   const values = await tableProvider.getMultiple('my-values-path', { transform: 'auto' });
 * };
 * ```
 *
 * ### Custom key names
 *
 * By default, the provider will use the following key names: `id` for the partition key, `sk` for the sort key, and `value` for the value.
 * You can adjust the key names by using the `keyAttr`, `sortAttr`, and `valueAttr` parameters.
 *
 * @example
 * ```typescript
 * import { DynamoDBProvider } from '@aws-lambda-powertools/parameters/dynamodb';
 *
 * const tableProvider = new DynamoDBProvider({
 *   tableName: 'my-table',
 *   keyAttr: 'key',
 *   sortAttr: 'sort',
 *   valueAttr: 'val',
 * });
 * ```
 *
 * ### Extra SDK options
 *
 * When retrieving values, you can pass extra options to the AWS SDK v3 for JavaScript client by using the `sdkOptions` parameter.
 *
 * @example
 * ```typescript
 * import { DynamoDBProvider } from '@aws-lambda-powertools/parameters/dynamodb';
 *
 * const tableProvider = new DynamoDBProvider({
 *   tableName: 'my-table',
 * });
 *
 * export const handler = async (): Promise<void> => {
 *   // Retrieve a value and pass extra options to the AWS SDK v3 for JavaScript client
 *   const value = await tableProvider.get('my-value-key', {
 *     sdkOptions: {
 *       ConsistentRead: true,
 *     },
 *   });
 * };
 * ```
 *
 * The objects accept the same options as respectively the [AWS SDK v3 for JavaScript PutItem command](https://docs.aws.amazon.com/AWSJavaScriptSDK/v3/latest/clients/client-dynamodb/classes/putitemcommand.html) and the [AWS SDK v3 for JavaScript DynamoDB client Query command](https://docs.aws.amazon.com/AWSJavaScriptSDK/v3/latest/clients/client-dynamodb/classes/querycommand.html).
 *
 * ### Customize AWS SDK v3 for JavaScript client
 *
 * By default, the provider will create a new DynamoDB client using the default configuration.
 *
 * You can customize the client by passing a custom configuration object to the provider.
 *
 * @example
 * ```typescript
 * import { DynamoDBProvider } from '@aws-lambda-powertools/parameters/dynamodb';
 *
 * const tableProvider = new DynamoDBProvider({
 *   clientConfig: { region: 'eu-west-1' },
 * });
 * ```
 *
 * This object accepts the same options as the [AWS SDK v3 for JavaScript DynamoDB client constructor](https://docs.aws.amazon.com/AWSJavaScriptSDK/v3/latest/clients/client-dynamodb/classes/dynamodbclient.html).
 *
 * Otherwise, if you want to use a custom client altogether, you can pass it to the provider.
 *
 * @example
 * ```typescript
 * import { DynamoDBProvider } from '@aws-lambda-powertools/parameters/dynamodb';
 * import { DynamoDBClient } from '@aws-sdk/client-dynamodb';
 *
 * const client = new DynamoDBClient({ region: 'eu-west-1' });
 * const tableProvider = new DynamoDBProvider({
 *   awsSdkV3Client: client,
 * });
 * ```
 *
 * This object must be an instance of the [AWS SDK v3 for JavaScript DynamoDB client](https://docs.aws.amazon.com/AWSJavaScriptSDK/v3/latest/clients/client-dynamodb/classes/dynamodbclient.html).
 *
 * For more usage examples, see [our documentation](https://docs.powertools.aws.dev/lambda/typescript/latest/utilities/parameters/).
 */
class DynamoDBProvider extends BaseProvider {
<<<<<<< HEAD
  public client!: DynamoDBClient;
=======
  public declare client: DynamoDBClient;
>>>>>>> 3a072aa0
  protected keyAttr = 'id';
  protected sortAttr = 'sk';
  protected tableName: string;
  protected valueAttr = 'value';

  /**
   * It initializes the DynamoDBProvider class.
   *
   * @param {DynamoDBProviderOptions} config - The configuration object.
   */
  public constructor(config: DynamoDBProviderOptions) {
    super({
      awsSdkV3Client: config.awsSdkV3Client,
      clientConfig: config.clientConfig,
      proto: DynamoDBClient as new (config?: unknown) => DynamoDBClient,
    });

    const { tableName, keyAttr, sortAttr, valueAttr } = config;
    this.tableName = tableName;
    if (keyAttr) this.keyAttr = keyAttr;
    if (sortAttr) this.sortAttr = sortAttr;
    if (valueAttr) this.valueAttr = valueAttr;
  }

  /**
   * Retrieve a value from Amazon DynamoDB.
   *
   * @example
   * ```typescript
   * import { DynamoDBProvider } from '@aws-lambda-powertools/parameters/dynamodb';
   *
   * const tableProvider = new DynamoDBProvider({
   *   tableName: 'my-table',
   * });
   *
   * export const handler = async (): Promise<void> => {
   *   // Retrieve a single value
   *   const value = await tableProvider.get('my-value-key');
   * };
   * ```
   *
   * You can customize the retrieval of the value by passing options to the function:
   * * `maxAge` - The maximum age of the value in cache before fetching a new one (in seconds) (default: 5)
   * * `forceFetch` - Whether to always fetch a new value from the store regardless if already available in cache
   * * `transform` - Whether to transform the value before returning it. Supported values: `json`, `binary`
   * * `sdkOptions` - Extra options to pass to the AWS SDK v3 for JavaScript client
   *
   * For usage examples check {@link DynamoDBProvider}.
   *
   * @param {string} name - The name of the value to retrieve (i.e. the partition key)
   * @param {DynamoDBGetOptionsInterface} options - Options to configure the provider
   * @see https://docs.powertools.aws.dev/lambda/typescript/latest/utilities/parameters/
   */
  public async get<
    ExplicitUserProvidedType = undefined,
    InferredFromOptionsType extends
      | DynamoDBGetOptions
      | undefined = DynamoDBGetOptions,
  >(
    name: string,
    options?: InferredFromOptionsType & DynamoDBGetOptions
  ): Promise<
    | DynamoDBGetOutput<ExplicitUserProvidedType, InferredFromOptionsType>
    | undefined
  > {
    return super.get(name, options) as Promise<
      | DynamoDBGetOutput<ExplicitUserProvidedType, InferredFromOptionsType>
      | undefined
    >;
  }

  /**
   * Retrieve multiple values from Amazon DynamoDB.
   *
   * @example
   * ```typescript
   * import { DynamoDBProvider } from '@aws-lambda-powertools/parameters/dynamodb';
   *
   * const tableProvider = new DynamoDBProvider({
   *   tableName: 'my-table',
   * });
   *
   * export const handler = async (): Promise<void> => {
   *   // Retrieve multiple values
   *   const values = await tableProvider.getMultiple('my-values-path');
   * };
   * ```
   *
   * You can customize the retrieval of the values by passing options to the function:
   * * `maxAge` - The maximum age of the value in cache before fetching a new one (in seconds) (default: 5)
   * * `forceFetch` - Whether to always fetch a new value from the store regardless if already available in cache
   * * `transform` - Whether to transform the value before returning it. Supported values: `json`, `binary`
   * * `sdkOptions` - Extra options to pass to the AWS SDK v3 for JavaScript client
   * * `throwOnTransformError` - Whether to throw an error if the transform fails (default: `true`)
   *
   * For usage examples check {@link DynamoDBProvider}.
   *
   * @param {string} path - The path of the values to retrieve (i.e. the partition key)
   * @param {DynamoDBGetMultipleOptions} options - Options to configure the provider
   * @see https://docs.powertools.aws.dev/lambda/typescript/latest/utilities/parameters/
   */
  public async getMultiple<
    ExplicitUserProvidedType = undefined,
    InferredFromOptionsType extends
      | DynamoDBGetMultipleOptions
      | undefined = DynamoDBGetMultipleOptions,
  >(
    path: string,
    options?: InferredFromOptionsType & DynamoDBGetMultipleOptions
  ): Promise<
    | DynamoDBGetMultipleOutput<
        ExplicitUserProvidedType,
        InferredFromOptionsType
      >
    | undefined
  > {
    return super.getMultiple(path, options) as Promise<
      | DynamoDBGetMultipleOutput<
          ExplicitUserProvidedType,
          InferredFromOptionsType
        >
      | undefined
    >;
  }

  /**
   * Retrieve an item from Amazon DynamoDB.
   *
   * @param {string} name - Key of the item to retrieve (i.e. the partition key)
   * @param {DynamoDBGetOptions} options - Options to customize the retrieval
   */
  protected async _get(
    name: string,
    options?: DynamoDBGetOptions
  ): Promise<JSONValue | undefined> {
    const sdkOptions: GetItemCommandInput = {
      ...(options?.sdkOptions || {}),
      TableName: this.tableName,
      Key: marshall({ [this.keyAttr]: name }),
      ProjectionExpression: '#value',
      ExpressionAttributeNames: {
        '#value': this.valueAttr,
      },
    };
    const result = await this.client.send(new GetItemCommand(sdkOptions));

    return result.Item ? unmarshall(result.Item)[this.valueAttr] : undefined;
  }

  /**
   * Retrieve multiple items from Amazon DynamoDB.
   *
   * @param {string} path - The path of the values to retrieve (i.e. the partition key)
   * @param {DynamoDBGetMultipleOptions} options - Options to customize the retrieval
   */
  protected async _getMultiple(
    path: string,
    options?: DynamoDBGetMultipleOptions
  ): Promise<Record<string, JSONValue>> {
    const sdkOptions: QueryCommandInput = {
      ...(options?.sdkOptions || {}),
      TableName: this.tableName,
      KeyConditionExpression: '#key = :key',
      ExpressionAttributeValues: marshall({ ':key': path }),
      ExpressionAttributeNames: {
        '#key': this.keyAttr,
        '#sk': this.sortAttr,
        '#value': this.valueAttr,
      },
      ProjectionExpression: '#sk, #value',
    };
    const paginationOptions: PaginationConfiguration = {
      client: this.client,
      pageSize: options?.sdkOptions?.Limit,
    };

    const parameters: Record<string, JSONValue> = {};
    for await (const page of paginateQuery(paginationOptions, sdkOptions)) {
      for (const item of page.Items || []) {
        const unmarshalledItem = unmarshall(item);
        parameters[unmarshalledItem[this.sortAttr]] =
          unmarshalledItem[this.valueAttr];
      }
    }

    return parameters;
  }
}

export { DynamoDBProvider };<|MERGE_RESOLUTION|>--- conflicted
+++ resolved
@@ -17,11 +17,7 @@
   QueryCommandInput,
 } from '@aws-sdk/client-dynamodb';
 import type { PaginationConfiguration } from '@aws-sdk/types';
-<<<<<<< HEAD
-import type { JSONValue } from '@aws-lambda-powertools/commons';
-=======
 import type { JSONValue } from '@aws-lambda-powertools/commons/types';
->>>>>>> 3a072aa0
 
 /**
  * ## Intro
@@ -236,14 +232,10 @@
  *
  * This object must be an instance of the [AWS SDK v3 for JavaScript DynamoDB client](https://docs.aws.amazon.com/AWSJavaScriptSDK/v3/latest/clients/client-dynamodb/classes/dynamodbclient.html).
  *
- * For more usage examples, see [our documentation](https://docs.powertools.aws.dev/lambda/typescript/latest/utilities/parameters/).
+ * For more usage examples, see [our documentation](https://docs.powertools.aws.dev/lambda-typescript/latest/utilities/parameters/).
  */
 class DynamoDBProvider extends BaseProvider {
-<<<<<<< HEAD
-  public client!: DynamoDBClient;
-=======
   public declare client: DynamoDBClient;
->>>>>>> 3a072aa0
   protected keyAttr = 'id';
   protected sortAttr = 'sk';
   protected tableName: string;
@@ -295,7 +287,7 @@
    *
    * @param {string} name - The name of the value to retrieve (i.e. the partition key)
    * @param {DynamoDBGetOptionsInterface} options - Options to configure the provider
-   * @see https://docs.powertools.aws.dev/lambda/typescript/latest/utilities/parameters/
+   * @see https://docs.powertools.aws.dev/lambda-typescript/latest/utilities/parameters/
    */
   public async get<
     ExplicitUserProvidedType = undefined,
@@ -343,7 +335,7 @@
    *
    * @param {string} path - The path of the values to retrieve (i.e. the partition key)
    * @param {DynamoDBGetMultipleOptions} options - Options to configure the provider
-   * @see https://docs.powertools.aws.dev/lambda/typescript/latest/utilities/parameters/
+   * @see https://docs.powertools.aws.dev/lambda-typescript/latest/utilities/parameters/
    */
   public async getMultiple<
     ExplicitUserProvidedType = undefined,
