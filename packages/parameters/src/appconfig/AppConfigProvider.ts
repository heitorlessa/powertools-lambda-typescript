import { BaseProvider } from '../base/BaseProvider.js';
import {
  AppConfigDataClient,
  StartConfigurationSessionCommand,
  GetLatestConfigurationCommand,
} from '@aws-sdk/client-appconfigdata';
import type { StartConfigurationSessionCommandInput } from '@aws-sdk/client-appconfigdata';
import type {
  AppConfigProviderOptions,
  AppConfigGetOptions,
  AppConfigGetOutput,
<<<<<<< HEAD
} from '../types/AppConfigProvider';
=======
} from '../types/AppConfigProvider.js';
>>>>>>> 3a072aa0

/**
 * ## Intro
 * The Parameters utility provides an AppConfigProvider that allows to retrieve configuration profiles from AWS AppConfig.
 *
 * ## Getting started
 *
 * This utility supports AWS SDK v3 for JavaScript only (`@aws-sdk/client-appconfigdata`). This allows the utility to be modular, and you to install only
 * the SDK packages you need and keep your bundle size small.
 *
 * ## Basic usage
 *
 * @example
 * ```typescript
 * import { AppConfigProvider } from '@aws-lambda-powertools/parameters/appconfig';
 *
 * const configProvider = new AppConfigProvider({
 *   application: 'my-app',
 *   environment: 'prod',
 * });
 *
 * export const handler = async (): Promise<void> => {
 *   // Retrieve a configuration profile
 *   const encodedConfig = await configProvider.get('my-config');
 *   const config = new TextDecoder('utf-8').decode(encodedConfig);
 * };
 * ```
 * If you want to retrieve configs without customizing the provider, you can use the {@link getAppConfig} function instead.
 *
 * ## Advanced usage
 *
 * ### Caching
 *
 * By default, the provider will cache parameters retrieved in-memory for 5 seconds.
 * You can adjust how long values should be kept in cache by using the `maxAge` parameter.
 *
 * @example
 * ```typescript
 * import { AppConfigProvider } from '@aws-lambda-powertools/parameters/appconfig';
 *
 * const configProvider = new AppConfigProvider({
 *   application: 'my-app',
 *   environment: 'prod',
 * });
 *
 * export const handler = async (): Promise<void> => {
 *   // Retrieve a configuration profile and cache it for 10 seconds
 *   const encodedConfig = await configProvider.get('my-config', { maxAge: 10 });
 *   const config = new TextDecoder('utf-8').decode(encodedConfig);
 * };
 * ```
 *
 * If instead you'd like to always ensure you fetch the latest parameter from the store regardless if already available in cache, use the `forceFetch` parameter.
 *
 * @example
 * ```typescript
 * import { AppConfigProvider } from '@aws-lambda-powertools/parameters/appconfig';
 *
 * const configProvider = new AppConfigProvider({
 *   application: 'my-app',
 *   environment: 'prod',
 * });
 *
 * export const handler = async (): Promise<void> => {
 *   // Retrieve a config and always fetch the latest value
 *   const config = await configProvider.get('my-config', { forceFetch: true });
 *   const config = new TextDecoder('utf-8').decode(encodedConfig);
 * };
 * ```
 *
 * ### Transformations
 *
 * For configurations stored as freeform JSON, Freature Flag, you can use the transform argument for deserialization. This will return a JavaScript object instead of a string.
 *
 * @example
 * ```typescript
 * import { AppConfigProvider } from '@aws-lambda-powertools/parameters/appconfig';
 *
 * const configProvider = new AppConfigProvider({
 *   application: 'my-app',
 *   environment: 'prod',
 * });
 *
 * export const handler = async (): Promise<void> => {
 *   // Retrieve a JSON config or Feature Flag and parse it as JSON
 *   const config = await configProvider.get('my-config', { transform: 'json' });
 * };
 * ```
 *
 * For configurations that are instead stored as base64-encoded binary data, you can use the transform argument set to `binary` for decoding. This will return a decoded string.
 *
 * @example
 * ```typescript
 * import { AppConfigProvider } from '@aws-lambda-powertools/parameters/appconfig';
 *
 * const configProvider = new AppConfigProvider({
 *   application: 'my-app',
 *   environment: 'prod',
 * });
 *
 * export const handler = async (): Promise<void> => {
 *   // Retrieve a base64-encoded string and decode it
 *   const config = await configProvider.get('my-config', { transform: 'binary' });
 * };
 * ```
 *
 * ### Extra SDK options
 *
 * When retrieving a configuration profile, you can pass extra options to the AWS SDK v3 for JavaScript client by using the `sdkOptions` parameter.
 *
 * @example
 * ```typescript
 * import { AppConfigProvider } from '@aws-lambda-powertools/parameters/appconfig';
 *
 * const configProvider = new AppConfigProvider({
 *   application: 'my-app',
 *   environment: 'prod',
 * });
 *
 * export const handler = async (): Promise<void> => {
 *   // Retrieve a config and pass extra options to the AWS SDK v3 for JavaScript client
 *   const config = await configProvider.get('my-config', {
 *     sdkOptions: {
 *       RequiredMinimumPollIntervalInSeconds: 60,
 *     },
 *   });
 *   const config = new TextDecoder('utf-8').decode(encodedConfig);
 * };
 * ```
 *
 * This object accepts the same options as the [AWS SDK v3 for JavaScript AppConfigData client](https://docs.aws.amazon.com/AWSJavaScriptSDK/v3/latest/clients/client-appconfigdata/interfaces/startconfigurationsessioncommandinput.html).
 *
 * ### Customize AWS SDK v3 for JavaScript client
 *
 * By default, the provider will create a new AppConfigData client using the default configuration.
 *
 * You can customize the client by passing a custom configuration object to the provider.
 *
 * @example
 * ```typescript
 * import { AppConfigProvider } from '@aws-lambda-powertools/parameters/appconfig';
 *
 * const configProvider = new AppConfigProvider({
 *   application: 'my-app',
 *   environment: 'prod',
 *   clientConfig: { region: 'eu-west-1' },
 * });
 * ```
 *
 * This object accepts the same options as the [AWS SDK v3 for JavaScript AppConfig Data client](https://docs.aws.amazon.com/AWSJavaScriptSDK/v3/latest/clients/client-appconfigdata/interfaces/appconfigdataclientconfig.html).
 *
 * Otherwise, if you want to use a custom client altogether, you can pass it to the provider.
 *
 * @example
 * ```typescript
 * import { AppConfigProvider } from '@aws-lambda-powertools/parameters/appconfig';
 * import { AppConfigDataClient } from '@aws-sdk/client-appconfigdata';
 *
 * const client = new AppConfigDataClient({ region: 'eu-west-1' });
 * const configProvider = new AppConfigProvider({
 *   application: 'my-app',
 *   environment: 'prod',
 *   awsSdkV3Client: client,
 * });
 * ```
 *
 * This object must be an instance of the [AWS SDK v3 for JavaScript AppConfig Data client](https://docs.aws.amazon.com/AWSJavaScriptSDK/v3/latest/clients/client-appconfigdata/classes/appconfigdataclient.html).
 *
 * For more usage examples, see [our documentation](https://docs.powertools.aws.dev/lambda/typescript/latest/utilities/parameters/).
 */
class AppConfigProvider extends BaseProvider {
<<<<<<< HEAD
  public client!: AppConfigDataClient;
=======
  public declare client: AppConfigDataClient;
>>>>>>> 3a072aa0
  protected configurationTokenStore = new Map<string, string>();
  protected valueStore = new Map<string, Uint8Array>();
  private application?: string;
  private environment: string;

  /**
   * It initializes the AppConfigProvider class.
   * *
   * @param {AppConfigProviderOptions} options - The configuration object.
   */
  public constructor(options: AppConfigProviderOptions) {
    super({
      proto: AppConfigDataClient as new (
        config?: unknown
      ) => AppConfigDataClient,
      clientConfig: options.clientConfig,
      awsSdkV3Client: options.awsSdkV3Client,
    });

    const { application, environment } = options;
    this.application = application ?? this.envVarsService.getServiceName();
    if (!this.application || this.application.trim().length === 0) {
      throw new Error(
        'Application name is not defined or POWERTOOLS_SERVICE_NAME is not set'
      );
    }
    this.environment = environment;
  }

  /**
   * Retrieve a configuration profile from AWS AppConfig.
   *
   * @example
   * ```typescript
   * import { AppConfigProvider } from '@aws-lambda-powertools/parameters/appconfig';
   *
   * const configProvider = new AppConfigProvider({
   *   application: 'my-app',
   *   environment: 'prod',
   * });
   *
   * export const handler = async (): Promise<void> => {
   *   // Retrieve a configuration profile
   *   const encodedConfig = await configProvider.get('my-config');
   *   const config = new TextDecoder('utf-8').decode(encodedConfig);
   * };
   * ```
   *
   * You can customize the retrieval of the configuration profile by passing options to the function:
   * * `maxAge` - The maximum age of the value in cache before fetching a new one (in seconds) (default: 5)
   * * `forceFetch` - Whether to always fetch a new value from the store regardless if already available in cache
   * * `transform` - Whether to transform the value before returning it. Supported values: `json`, `binary`
   * * `sdkOptions` - Extra options to pass to the AWS SDK v3 for JavaScript client
   *
   * For usage examples check {@link AppConfigProvider}.
   *
   * @param {string} name - The name of the configuration profile or its ID
   * @param {AppConfigGetOptions} options - Options to configure the provider
   * @see https://docs.powertools.aws.dev/lambda/typescript/latest/utilities/parameters/
   */
  public async get<
    ExplicitUserProvidedType = undefined,
    InferredFromOptionsType extends
      | AppConfigGetOptions
      | undefined = AppConfigGetOptions,
  >(
    name: string,
    options?: InferredFromOptionsType & AppConfigGetOptions
  ): Promise<
    | AppConfigGetOutput<ExplicitUserProvidedType, InferredFromOptionsType>
    | undefined
  > {
    return super.get(name, options) as Promise<
      | AppConfigGetOutput<ExplicitUserProvidedType, InferredFromOptionsType>
      | undefined
    >;
  }

  /**
   * Retrieving multiple configurations is not supported by AWS AppConfig.
   */
  public async getMultiple(path: string, _options?: unknown): Promise<void> {
    await super.getMultiple(path);
  }

  /**
   * Retrieve a configuration from AWS AppConfig.
   *
   * @param {string} name - Name of the configuration or its ID
   * @param {AppConfigGetOptions} options - SDK options to propagate to `StartConfigurationSession` API call
   */
  protected async _get(
    name: string,
    options?: AppConfigGetOptions
  ): Promise<Uint8Array | undefined> {
    /**
     * The new AppConfig APIs require two API calls to return the configuration
     * First we start the session and after that we retrieve the configuration
     * We need to store { name: token } pairs to use in the next execution
     * We also need to store { name : value } pairs because AppConfig returns
     * an empty value if the session already has the latest configuration
     * but, we don't want to return an empty value to our callers.
     * {@link https://docs.aws.amazon.com/appconfig/latest/userguide/appconfig-retrieving-the-configuration.html}
     **/
    if (!this.configurationTokenStore.has(name)) {
      const sessionOptions: StartConfigurationSessionCommandInput = {
        ...(options?.sdkOptions || {}),
        ApplicationIdentifier: this.application,
        ConfigurationProfileIdentifier: name,
        EnvironmentIdentifier: this.environment,
      };

      const sessionCommand = new StartConfigurationSessionCommand(
        sessionOptions
      );

      const session = await this.client.send(sessionCommand);

      if (!session.InitialConfigurationToken)
        throw new Error('Unable to retrieve the configuration token');

      this.configurationTokenStore.set(name, session.InitialConfigurationToken);
    }

    const getConfigurationCommand = new GetLatestConfigurationCommand({
      ConfigurationToken: this.configurationTokenStore.get(name),
    });

    const response = await this.client.send(getConfigurationCommand);

    if (response.NextPollConfigurationToken) {
      this.configurationTokenStore.set(
        name,
        response.NextPollConfigurationToken
      );
    } else {
      this.configurationTokenStore.delete(name);
    }

    /** When the response is not empty, stash the result locally before returning
     * See AppConfig docs:
     * {@link https://docs.aws.amazon.com/appconfig/latest/userguide/appconfig-retrieving-the-configuration.html}
     **/
    if (
      response.Configuration !== undefined &&
      response.Configuration?.length > 0
    ) {
      this.valueStore.set(name, response.Configuration);

      return response.Configuration;
    }

    // Otherwise, use a stashed value
    return this.valueStore.get(name);
  }

  /**
   * Retrieving multiple configurations is not supported by AWS AppConfig.
   *
   * @throws Not Implemented Error.
   */
  protected async _getMultiple(
    _path: string,
    _sdkOptions?: unknown
  ): Promise<void> {
    throw new Error('Method not implemented.');
  }
}

export { AppConfigProvider };<|MERGE_RESOLUTION|>--- conflicted
+++ resolved
@@ -9,11 +9,7 @@
   AppConfigProviderOptions,
   AppConfigGetOptions,
   AppConfigGetOutput,
-<<<<<<< HEAD
-} from '../types/AppConfigProvider';
-=======
 } from '../types/AppConfigProvider.js';
->>>>>>> 3a072aa0
 
 /**
  * ## Intro
@@ -182,14 +178,10 @@
  *
  * This object must be an instance of the [AWS SDK v3 for JavaScript AppConfig Data client](https://docs.aws.amazon.com/AWSJavaScriptSDK/v3/latest/clients/client-appconfigdata/classes/appconfigdataclient.html).
  *
- * For more usage examples, see [our documentation](https://docs.powertools.aws.dev/lambda/typescript/latest/utilities/parameters/).
+ * For more usage examples, see [our documentation](https://docs.powertools.aws.dev/lambda-typescript/latest/utilities/parameters/).
  */
 class AppConfigProvider extends BaseProvider {
-<<<<<<< HEAD
-  public client!: AppConfigDataClient;
-=======
   public declare client: AppConfigDataClient;
->>>>>>> 3a072aa0
   protected configurationTokenStore = new Map<string, string>();
   protected valueStore = new Map<string, Uint8Array>();
   private application?: string;
@@ -248,7 +240,7 @@
    *
    * @param {string} name - The name of the configuration profile or its ID
    * @param {AppConfigGetOptions} options - Options to configure the provider
-   * @see https://docs.powertools.aws.dev/lambda/typescript/latest/utilities/parameters/
+   * @see https://docs.powertools.aws.dev/lambda-typescript/latest/utilities/parameters/
    */
   public async get<
     ExplicitUserProvidedType = undefined,
