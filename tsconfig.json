--- conflicted
+++ resolved
@@ -10,16 +10,7 @@
     // "traceResolution": true, // Enable this to debug module resolution issues
     "declaration": true,
     "removeComments": false,
-<<<<<<< HEAD
-    // TODO: experiment with this & move to tslib in v2
-    // "importHelpers": true,                            /* Allow importing helper functions from tslib once per project, instead of including them per-file. */
-    // "downlevelIteration": true,                       /* Emit more compliant, but verbose and less performant JavaScript for iteration. */
-    // "noEmitHelpers": true,                            /* Disable generating custom helper functions like '__extends' in compiled output. */
-    // TODO: see if this can introduced in v2 (requires breaking changes in exports)
-    // "isolatedModules": true, /* Ensure that each file can be safely transpiled without relying on other imports. */
-=======
     "isolatedModules": true,
->>>>>>> 3a072aa0
     "declarationMap": true,
     "esModuleInterop": true,
     "forceConsistentCasingInFileNames": true,
